/*
 * This Source Code Form is subject to the terms of the Mozilla Public
 * License, v. 2.0. If a copy of the MPL was not distributed with this
 * file, You can obtain one at https://mozilla.org/MPL/2.0/.
 */
use crate::{mcp::MCPServer, types::NahError};
use nah_mcp_types::{
  notification::MCPNotification, request::MCPRequest, MCPPromptDefinition, MCPResourceDefinition,
  MCPResponse, MCPToolDefinition, MCP_PROTOCOL_VERSION,
};
use reqwest::Client;
use serde::Deserialize;
use serde_json::Value;
use std::{collections::HashMap, time::Duration};
use tokio::runtime::{Builder, Runtime};

#[derive(Debug, Deserialize)]
pub struct MCPRemoteServerConfig {
  pub url: String,
  pub headers: HashMap<String, String>,
}

pub struct MCPHTTPServerConnection {
  name: String,
  url: String,
  headers: HashMap<String, String>,
  tokio_runtime: Runtime,
  http_client: Client,
  tool_cache: HashMap<String, MCPToolDefinition>,
  resource_cache: HashMap<String, MCPResourceDefinition>,
  prompt_cache: HashMap<String, MCPPromptDefinition>,
  session_id: Option<String>,
}

impl MCPServer for MCPHTTPServerConnection {
  fn send_and_wait_for_response(
    &mut self,
    request: MCPRequest,
  ) -> Result<nah_mcp_types::MCPResponse, crate::types::NahError> {
    let data_str = serde_json::to_string(&request).unwrap();
    let mut req = self.http_client.post(self.url.to_owned());
    for (k, v) in self.headers.iter() {
      req = req.header(k, v);
    }
<<<<<<< HEAD
    req = req.header(reqwest::header::CONTENT_TYPE, "application/json");
    req = req.header(
      reqwest::header::ACCEPT,
      "application/json,text/event-stream",
    );
    req = req.header("MCP-Protocol-Version", "2025-06-18");
    req = req.header(reqwest::header::CONNECTION, "close");
=======
    req = req.header("Content-Type", "application/json");
    req = req.header("Accept", "application/json,text/event-stream");
    req = req.header("MCP-Protocol-Version", MCP_PROTOCOL_VERSION);
>>>>>>> ff8c439d
    if self.session_id.is_some() {
      req = req.header("Mcp-Session-Id", self.session_id.as_ref().unwrap());
    }
    req = req.body(data_str);
    let response = match self.tokio_runtime.block_on(async { req.send().await }) {
      Ok(response) => response,
      Err(e) => {
        return Err(NahError::mcp_server_communication_error(
          &self.name,
          Some(Box::new(e)),
        ));
      }
    };
    let session_id = response.headers().get("Mcp-Session-Id");
    if session_id.is_some() && self.session_id.is_none() {
      let new_session_id = session_id.unwrap().to_str().unwrap().to_string();
      println!(
        "Initialized a new session with {}, id={}",
        self.name, new_session_id
      );
      self.session_id = Some(new_session_id);
    }
    let content_type = response.headers().get("Content-Type");

    let json_content = match content_type {
      Some(type_value) => {
        let content_type = type_value.as_bytes();
        match content_type {
          b"application/json" => match self.tokio_runtime.block_on(async { response.text().await })
          {
            Ok(s) => s,
            Err(e) => {
              return Err(NahError::mcp_server_invalid_response(
                &self.name,
                Some(Box::new(e)),
              ));
            }
          },
          b"text/event-stream" => {
            let all_response_data: String =
              match self.tokio_runtime.block_on(async { response.text().await }) {
                Ok(s) => s,
                Err(e) => {
                  return Err(NahError::mcp_server_invalid_response(
                    &self.name,
                    Some(Box::new(e)),
                  ));
                }
              };
            match all_response_data
              .split("\n")
              .filter(|s| s.starts_with("data: "))
              .next()
            {
              Some(s) => s.trim_start_matches("data: ").trim().to_string(),
              None => {
                return Err(NahError::mcp_server_invalid_response(&self.name, None));
              }
            }
          }
          _ => {
            let type_str = type_value.to_str().unwrap_or("UNKNOWN");
            return Err(NahError::mcp_server_error(
              &self.name,
              &format!("Unknown content type for MCP response: {}", type_str),
              None,
            ));
          }
        }
      }
      None => {
        return Err(NahError::mcp_server_error(
          &self.name,
          &format!("Missing content type for MCP response"),
          None,
        ));
      }
    };

    match serde_json::from_str::<MCPResponse>(&json_content) {
      Ok(r) => Ok(r),
      Err(e) => Err(NahError::mcp_server_invalid_response(
        &self.name,
        Some(Box::new(e)),
      )),
    }
  }

  fn kill(&mut self) -> std::io::Result<()> {
    match &self.session_id {
      None => Ok(()),
      Some(session_id) => {
        let mut req = self.http_client.delete(self.url.to_owned());
        for (k, v) in self.headers.iter() {
          req = req.header(k, v);
        }
        req = req.header("MCP-Protocol-Version", MCP_PROTOCOL_VERSION);
        req = req.header("Mcp-Session-Id", session_id);
        match self.tokio_runtime.block_on(async { req.send().await }) {
          Ok(_) => Ok(()),
          Err(e) => std::io::Result::Err(std::io::Error::other(e)),
        }
      }
    }
  }

  fn set_timeout(&mut self, timeout_ms: u64) {
    self.http_client = Client::builder()
      .timeout(Duration::from_millis(timeout_ms))
      .build()
      .unwrap();
  }

  fn get_server_name(&self) -> &str {
    &self.name
  }

  fn _get_tool_map<'a>(&'a self) -> &'a HashMap<String, MCPToolDefinition> {
    &self.tool_cache
  }

  fn _set_tool_map(&mut self, data: HashMap<String, MCPToolDefinition>) {
    self.tool_cache = data;
  }

  fn _get_resource_map<'a>(&'a self) -> &'a HashMap<String, MCPResourceDefinition> {
    &self.resource_cache
  }

  fn _set_resource_map(&mut self, data: HashMap<String, MCPResourceDefinition>) {
    self.resource_cache = data;
  }

  fn _get_prompt_map<'a>(&'a self) -> &'a HashMap<String, MCPPromptDefinition> {
    &self.prompt_cache
  }

  fn _set_prompt_map(&mut self, data: HashMap<String, MCPPromptDefinition>) {
    self.prompt_cache = data;
  }
}

impl MCPHTTPServerConnection {
  fn send_notification(&mut self, request: MCPNotification) -> Result<(), crate::types::NahError> {
    let data_str = serde_json::to_string(&request).unwrap();
    let mut req = self.http_client.post(self.url.to_owned());
    for (k, v) in self.headers.iter() {
      req = req.header(k, v);
    }
<<<<<<< HEAD
    req = req.header(reqwest::header::CONTENT_TYPE, "application/json");
    req = req.header(
      reqwest::header::ACCEPT,
      "application/json,text/event-stream",
    );
    req = req.header("MCP-Protocol-Version", "2025-06-18");
    req = req.header(reqwest::header::CONNECTION, "close");
=======
    req = req.header("Content-Type", "application/json");
    req = req.header("Accept", "application/json,text/event-stream");
    req = req.header("MCP-Protocol-Version", MCP_PROTOCOL_VERSION);
>>>>>>> ff8c439d
    if self.session_id.is_some() {
      req = req.header("Mcp-Session-Id", self.session_id.as_ref().unwrap());
    }
    req = req.body(data_str);
    let response = self.tokio_runtime.block_on(async { req.send().await });
    match response {
      Ok(r) => {
        if r.status().is_success() {
          Ok(())
        } else {
          Err(NahError::mcp_server_error(
            &self.name,
            "Initialization is not success.",
            None,
          ))
        }
      }
      Err(e) => Err(NahError::mcp_server_communication_error(
        &self.name,
        Some(Box::new(e)),
      )),
    }
  }

  pub fn init(name: &str, config: &MCPRemoteServerConfig) -> Result<Self, NahError> {
    let tokio_runtime = match Builder::new_current_thread()
      .enable_io()
      .enable_time()
      .build()
    {
      Ok(r) => r,
      Err(e) => {
        return Err(NahError::io_error(
          "Failed to create tokio runtime for network connection",
          Some(Box::new(e)),
        ));
      }
    };
    let mut conn = MCPHTTPServerConnection {
      name: name.to_string(),
      url: config.url.to_owned(),
      headers: config.headers.to_owned(),
      tokio_runtime: tokio_runtime,
      http_client: Client::new(),
      tool_cache: HashMap::new(),
      resource_cache: HashMap::new(),
      prompt_cache: HashMap::new(),
      session_id: None,
    };
    let initialize_request = MCPRequest::initialize(
      &Value::String(uuid::Uuid::new_v4().to_string()),
      "nah",
      "0.1",
    );
    conn.send_and_wait_for_response(initialize_request)?;
    let initialized_notification = MCPNotification::initialized();
    conn.send_notification(initialized_notification)?;

    Ok(conn)
  }
}<|MERGE_RESOLUTION|>--- conflicted
+++ resolved
@@ -42,19 +42,13 @@
     for (k, v) in self.headers.iter() {
       req = req.header(k, v);
     }
-<<<<<<< HEAD
     req = req.header(reqwest::header::CONTENT_TYPE, "application/json");
     req = req.header(
       reqwest::header::ACCEPT,
       "application/json,text/event-stream",
     );
-    req = req.header("MCP-Protocol-Version", "2025-06-18");
     req = req.header(reqwest::header::CONNECTION, "close");
-=======
-    req = req.header("Content-Type", "application/json");
-    req = req.header("Accept", "application/json,text/event-stream");
     req = req.header("MCP-Protocol-Version", MCP_PROTOCOL_VERSION);
->>>>>>> ff8c439d
     if self.session_id.is_some() {
       req = req.header("Mcp-Session-Id", self.session_id.as_ref().unwrap());
     }
@@ -204,19 +198,13 @@
     for (k, v) in self.headers.iter() {
       req = req.header(k, v);
     }
-<<<<<<< HEAD
     req = req.header(reqwest::header::CONTENT_TYPE, "application/json");
     req = req.header(
       reqwest::header::ACCEPT,
       "application/json,text/event-stream",
     );
-    req = req.header("MCP-Protocol-Version", "2025-06-18");
     req = req.header(reqwest::header::CONNECTION, "close");
-=======
-    req = req.header("Content-Type", "application/json");
-    req = req.header("Accept", "application/json,text/event-stream");
     req = req.header("MCP-Protocol-Version", MCP_PROTOCOL_VERSION);
->>>>>>> ff8c439d
     if self.session_id.is_some() {
       req = req.header("Mcp-Session-Id", self.session_id.as_ref().unwrap());
     }
